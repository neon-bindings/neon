use std::ffi::c_void;
use std::marker::PhantomData;
use std::mem::ManuallyDrop;
use std::sync::Arc;

use neon_runtime::reference;
#[cfg(feature = "napi-6")]
use neon_runtime::tsfn::ThreadsafeFunction;

use context::Context;
use handle::Handle;
#[cfg(feature = "napi-6")]
use lifecycle::InstanceData;
use object::Object;
use types::boxed::Finalize;

#[repr(transparent)]
#[derive(Clone)]
pub(crate) struct NapiRef(*mut c_void);

// # Safety
// `NapiRef` are reference counted types that allow references to JavaScript objects
// to outlive a `Context` (`napi_env`). Since access is serialized by obtaining a
// `Context`, they are both `Send` and `Sync`.
// https://nodejs.org/api/n-api.html#n_api_references_to_objects_with_a_lifespan_longer_than_that_of_the_native_method
unsafe impl Send for NapiRef {}
unsafe impl Sync for NapiRef {}

/// `Root<T>` holds a reference to a `JavaScript` object and prevents it from
/// being garbage collected. `Root<T>` may be sent across threads, but the
/// referenced objected may only be accessed on the JavaScript thread that
/// created it.
pub struct Root<T> {
    internal: NapiRef,
    #[cfg(feature = "napi-6")]
    drop_queue: Arc<ThreadsafeFunction<NapiRef>>,
    _phantom: PhantomData<T>,
}

impl<T> std::fmt::Debug for Root<T> {
    fn fmt(&self, f: &mut std::fmt::Formatter<'_>) -> std::fmt::Result {
        write!(f, "Root<{}>", std::any::type_name::<T>())
    }
}

// `Root` are intended to be `Send` and `Sync`
// Safety: `Root` contains two types. A `NapiRef` which is `Send` and `Sync` and a
// `PhantomData` that does not impact the safety.
unsafe impl<T> Send for Root<T> {}
unsafe impl<T> Sync for Root<T> {}

impl<T: Object> Root<T> {
    /// Create a reference to a JavaScript object. The object will not be
    /// garbage collected until the `Root` is dropped. A `Root<T>` may only
    /// be dropped on the JavaScript thread that created it.
    ///
<<<<<<< HEAD
    /// The caller should ensure `Root::into_inner` or `Root::drop` is called
    /// to properly dispose of the `Root<T>`. If the value is dropped without
    /// calling one of these methods, de-allocation will happen via a
    /// slower path. Prior to 0.8, it would actually panic.
    ///
    /// For example, early return with a ? or an explicit return before freeing
    /// a `Root` will trigger the slow path:
    ///
    /// ```
    /// # use neon::prelude::*;
    /// # fn create_log_entry(a: &str, b: &str) -> Result<String, String> { unimplemented!() }
    /// # fn my_neon_function(mut cx: FunctionContext) -> JsResult<JsUndefined> {
    /// # let id_generator = "";
    /// let callback = cx.argument::<JsFunction>(1)?.root(&mut cx);
    /// let my_log = match (create_log_entry(&id_generator, "log-emitter")) {
    ///                Err(_err) => {
    ///                  return cx.throw_error("Couldn't construct log");
    ///                },
    ///                Ok(log) => log,
    /// };
    /// # Ok(cx.undefined())
    /// # }
    /// ```
    /// The solution in the original case for this was to bind the callback
    /// after the fallible code, right before spawning an async task.
=======
    /// The caller _should_ ensure `Root::into_inner` or `Root::drop` is called
    /// to properly dispose of the `Root<T>`. If the value is dropped without
    /// calling one of these methods:
    /// * N-API < 6, Neon will `panic` to notify of the leak
    /// * N-API >= 6, Neon will drop from a global queue at a runtime cost
>>>>>>> d5bfee3d
    pub fn new<'a, C: Context<'a>>(cx: &mut C, value: &T) -> Self {
        let env = cx.env().to_raw();
        let internal = unsafe { reference::new(env, value.to_raw()) };

        Self {
            internal: NapiRef(internal as *mut _),
            #[cfg(feature = "napi-6")]
            drop_queue: InstanceData::drop_queue(cx),
            _phantom: PhantomData,
        }
    }

    /// Clone a reference to the contained JavaScript object. This method can
    /// be considered identical to the following:
    /// ```
    /// # use neon::prelude::*;
    /// # fn my_neon_function(mut cx: FunctionContext) -> JsResult<JsUndefined> {
    /// # let root = cx.argument::<JsObject>(0)?.root(&mut cx);
    /// let inner = root.into_inner(&mut cx);
    /// let cloned = inner.root(&mut cx);
    /// let root = inner.root(&mut cx);
    /// # Ok(cx.undefined())
    /// # }
    /// ```
    pub fn clone<'a, C: Context<'a>>(&self, cx: &mut C) -> Self {
        let env = cx.env();
        let internal = self.internal.0 as *mut _;

        unsafe {
            reference::reference(env.to_raw(), internal);
        };

        Self {
            internal: self.internal.clone(),
            #[cfg(feature = "napi-6")]
            drop_queue: Arc::clone(&self.drop_queue),
            _phantom: PhantomData,
        }
    }

    /// Safely drop a `Root<T>` without returning the referenced JavaScript
    /// object.
    pub fn drop<'a, C: Context<'a>>(self, cx: &mut C) {
        let env = cx.env().to_raw();
        let internal = ManuallyDrop::new(self).internal.0 as *mut _;

        unsafe {
            reference::unreference(env, internal);
        }
    }

    /// Return the referenced JavaScript object and allow it to be garbage collected
    pub fn into_inner<'a, C: Context<'a>>(self, cx: &mut C) -> Handle<'a, T> {
        let env = cx.env();
        let internal = ManuallyDrop::new(self).internal.0 as *mut _;

        let local = unsafe { reference::get(env.to_raw(), internal) };

        unsafe {
            reference::unreference(env.to_raw(), internal);
        }

        Handle::new_internal(T::from_raw(env, local))
    }

    /// Access the inner JavaScript object without consuming the `Root`
    /// This method aliases the reference without changing the reference count. It
    /// can be used in place of a clone immediately followed by a call to `into_inner`.
    pub fn to_inner<'a, C: Context<'a>>(&self, cx: &mut C) -> Handle<'a, T> {
        let env = cx.env();
        let local = unsafe { reference::get(env.to_raw(), self.internal.0 as *mut _) };

        Handle::new_internal(T::from_raw(env, local))
    }
}

// Allows putting `Root<T>` directly in a container that implements `Finalize`
// For example, `Vec<Root<T>>` or `JsBox`.
impl<T: Object> Finalize for Root<T> {
    fn finalize<'a, C: Context<'a>>(self, cx: &mut C) {
        self.drop(cx);
    }
}

impl<T> Drop for Root<T> {
    #[cfg(not(feature = "napi-6"))]
    fn drop(&mut self) {
        // Destructors are called during stack unwinding, prevent a double
        // panic and instead prefer to leak.
        if std::thread::panicking() {
            eprintln!("Warning: neon::sync::Root leaked during a panic");
            return;
        }

        // Only panic if the event loop is still running
        if let Ok(true) = crate::context::internal::IS_RUNNING.try_with(|v| *v.borrow()) {
            panic!(
                "Must call `into_inner` or `drop` on `Root` \
                https://docs.rs/neon/latest/neon/sync/index.html#drop-safety"
            );
        }
    }

    #[cfg(feature = "napi-6")]
    fn drop(&mut self) {
        let _ = self.drop_queue.call(self.internal.clone(), None);
    }
}<|MERGE_RESOLUTION|>--- conflicted
+++ resolved
@@ -54,15 +54,14 @@
     /// garbage collected until the `Root` is dropped. A `Root<T>` may only
     /// be dropped on the JavaScript thread that created it.
     ///
-<<<<<<< HEAD
-    /// The caller should ensure `Root::into_inner` or `Root::drop` is called
+    /// The caller _should_ ensure `Root::into_inner` or `Root::drop` is called
     /// to properly dispose of the `Root<T>`. If the value is dropped without
-    /// calling one of these methods, de-allocation will happen via a
-    /// slower path. Prior to 0.8, it would actually panic.
+    /// calling one of these methods:
+    /// * N-API < 6, Neon will `panic` to notify of the leak
+    /// * N-API >= 6, Neon will drop from a global queue at a runtime cost
     ///
     /// For example, early return with a ? or an explicit return before freeing
     /// a `Root` will trigger the slow path:
-    ///
     /// ```
     /// # use neon::prelude::*;
     /// # fn create_log_entry(a: &str, b: &str) -> Result<String, String> { unimplemented!() }
@@ -80,13 +79,6 @@
     /// ```
     /// The solution in the original case for this was to bind the callback
     /// after the fallible code, right before spawning an async task.
-=======
-    /// The caller _should_ ensure `Root::into_inner` or `Root::drop` is called
-    /// to properly dispose of the `Root<T>`. If the value is dropped without
-    /// calling one of these methods:
-    /// * N-API < 6, Neon will `panic` to notify of the leak
-    /// * N-API >= 6, Neon will drop from a global queue at a runtime cost
->>>>>>> d5bfee3d
     pub fn new<'a, C: Context<'a>>(cx: &mut C, value: &T) -> Self {
         let env = cx.env().to_raw();
         let internal = unsafe { reference::new(env, value.to_raw()) };
