//! A convenience module that re-exports the most commonly-used Neon APIs.

pub use handle::Handle;
pub use types::{JsBuffer, JsArrayBuffer, BinaryData, JsError, Value, JsValue, JsUndefined, JsNull, JsBoolean, JsString, JsNumber, JsObject, JsArray, JsFunction};
pub use object::{Object, Class};
pub use borrow::{Borrow, BorrowMut};
pub use context::{CallKind, Context, ModuleContext, ExecuteContext, ComputeContext, CallContext, FunctionContext, MethodContext, TaskContext};
pub use result::{NeonResult, JsResult, JsResultExt};
pub use task::Task;
#[cfg(feature = "event-handler-api")]
pub use event::EventHandler;
pub use crate::{register_module, declare_types};
<<<<<<< HEAD
#[cfg(feature = "napi-runtime")]
pub use crate::{
    handle::Root,
    task::{EventQueue, EventQueueError},
    types::boxed::{Finalize, JsBox}
};
=======
#[cfg(feature = "napi-1")]
pub use types::boxed::{Finalize, JsBox};
>>>>>>> f98dec26
<|MERGE_RESOLUTION|>--- conflicted
+++ resolved
@@ -10,14 +10,10 @@
 #[cfg(feature = "event-handler-api")]
 pub use event::EventHandler;
 pub use crate::{register_module, declare_types};
-<<<<<<< HEAD
-#[cfg(feature = "napi-runtime")]
+#[cfg(feature = "napi-1")]
 pub use crate::{
     handle::Root,
-    task::{EventQueue, EventQueueError},
     types::boxed::{Finalize, JsBox}
 };
-=======
-#[cfg(feature = "napi-1")]
-pub use types::boxed::{Finalize, JsBox};
->>>>>>> f98dec26
+#[cfg(feature = "napi-4")]
+pub use crate::task::{EventQueue, EventQueueError};