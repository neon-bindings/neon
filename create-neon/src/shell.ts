--- conflicted
+++ resolved
@@ -4,11 +4,7 @@
  * Transparently shell out to an executable with a list of arguments.
  * All stdio is inherited directly from the current process.
  */
-export default function shell(
-  cmd: string,
-  args: string[],
-  cwd: string
-): Promise<undefined> {
+export default function shell(cmd: string, args: string[], cwd: string): Promise<undefined> {
   let child = spawn(cmd, args, { stdio: "inherit", shell: true, cwd });
 
   let resolve: (result: undefined) => void;
@@ -26,11 +22,7 @@
   child.on("exit", async (code) => {
     if (code == null) {
       await deleteNeonDir();
-<<<<<<< HEAD
       process.exit();
-=======
-      process.exit(1);
->>>>>>> 29d2b77d
     }
     if (code !== 0) {
       await deleteNeonDir();
@@ -46,11 +38,7 @@
                }
         } catch (e) {
            await deleteNeonDir();
-<<<<<<< HEAD
            process.exit(e);
-=======
-           process.exit();
->>>>>>> 29d2b77d
       }
     }
     resolve(undefined);
