<<<<<<< HEAD
#[cfg(windows)]
use libloading::os::windows::Library;
#[cfg(not(windows))]
use libloading::os::unix::Library;

use std::os::raw::{c_char, c_void};
use super::types::*;

generate!(extern "C" {
    fn get_undefined(env: Env, result: *mut Value) -> Status;

    fn get_null(env: Env, result: *mut Value) -> Status;

    fn get_global(env: Env, result: *mut Value) -> Status;

    fn get_boolean(env: Env, value: bool, result: *mut Value) -> Status;

    fn create_double(env: Env, value: f64, result: *mut Value) -> Status;

    fn create_object(env: Env, result: *mut Value) -> Status;

    fn get_value_bool(env: Env, value: Value, result: *mut bool) -> Status;

    fn get_value_double(env: Env, value: Value, result: *mut f64) -> Status;

    fn create_array_with_length(env: Env, length: usize, result: *mut Value) -> Status;

    fn get_array_length(env: Env, value: Value, result: *mut u32)-> Status;

    fn get_new_target(env: Env, cbinfo: CallbackInfo, result: *mut Value) -> Status;

    fn coerce_to_object(env: Env, value: Value, result: *mut Value) -> Status;

    fn coerce_to_string(env: Env, value: Value, result: *mut Value) -> Status;

    fn throw(env: Env, error: Value) -> Status;

    fn create_error(env: Env, code: Value, msg: Value, result: *mut Value) -> Status;

    fn get_and_clear_last_exception(env: Env, result: *mut Value) -> Status;

    fn is_exception_pending(env: Env, result: *mut bool) -> Status;

    fn get_value_external(env: Env, value: Value, result: *mut *mut c_void) -> Status;

    fn typeof_value(env: Env, value: Value, result: *mut ValueType) -> Status;

    fn close_escapable_handle_scope(env: Env, scope: EscapableHandleScope) -> Status;

    fn open_escapable_handle_scope(env: Env, result: *mut EscapableHandleScope) -> Status;

    fn open_handle_scope(env: Env, result: *mut HandleScope) -> Status;

    fn close_handle_scope(env: Env, scope: HandleScope) -> Status;

    fn is_arraybuffer(env: Env, value: Value, result: *mut bool) -> Status;
    fn is_buffer(env: Env, value: Value, result: *mut bool) -> Status;
    fn is_error(env: Env, value: Value, result: *mut bool) -> Status;
    fn is_array(env: Env, value: Value, result: *mut bool) -> Status;

    fn get_value_string_utf8(
        env: Env,
        value: Value,
        buf: *mut c_char,
        bufsize: usize,
        result: *mut usize,
    ) -> Status;

    fn create_type_error(
        env: Env,
        code: Value,
        msg: Value,
        result: *mut Value,
    ) -> Status;

    fn create_range_error(
        env: Env,
        code: Value,
        msg: Value,
        result: *mut Value,
    ) -> Status;

    fn create_string_utf8(
        env: Env,
        str: *const c_char,
        length: usize,
        result: *mut Value,
    ) -> Status;

    fn create_arraybuffer(
        env: Env,
        byte_length: usize,
        data: *mut *mut c_void,
        result: *mut Value,
    ) -> Status;

    fn get_arraybuffer_info(
        env: Env,
        arraybuffer: Value,
        data: *mut *mut c_void,
        byte_length: *mut usize,
    ) -> Status;

    fn create_buffer(
        env: Env,
        length: usize,
        data: *mut *mut c_void,
        result: *mut Value,
    ) -> Status;

    fn get_buffer_info(
        env: Env,
        value: Value,
        data: *mut *mut c_void,
        length: *mut usize,
    ) -> Status;

    fn get_cb_info(
        env: Env,
        cbinfo: CallbackInfo,
        argc: *mut usize,
        argv: *mut Value,
        this_arg: *mut Value,
        data: *mut *mut c_void,
    ) -> Status;

    fn create_external(
        env: Env,
        data: *mut c_void,
        finalize_cb: Finalize,
        finalize_hint: *mut c_void,
        result: *mut Value,
    ) -> Status;

    fn new_instance(
        env: Env,
        constructor: Value,
        argc: usize,
        argv: *const Value,
        result: *mut Value,
    ) -> Status;

    fn call_function(
        env: Env,
        recv: Value,
        func: Value,
        argc: usize,
        argv: *const Value,
        result: *mut Value,
    ) -> Status;

    fn create_function(
        env: Env,
        utf8name: *const c_char,
        length: usize,
        cb: Callback,
        data: *mut c_void,
        result: *mut Value,
    ) -> Status;

    fn set_property(
        env: Env,
        object: Value,
        key: Value,
        value: Value,
    ) -> Status;

    fn get_property(
        env: Env,
        object: Value,
        key: Value,
        result: *mut Value,
    ) -> Status;

    fn set_element(
        env: Env,
        object: Value,
        index: u32,
        value: Value,
    ) -> Status;

    fn get_element(
        env: Env,
        object: Value,
        index: u32,
        result: *mut Value,
    ) -> Status;

    fn get_all_property_names(
        env: Env,
        object: Value,
        key_mode: KeyCollectionMode,
        key_filter: KeyFilter,
        key_conversion: KeyConversion,
        result: *mut Value,
    ) -> Status;

    fn escape_handle(
        env: Env,
        scope: EscapableHandleScope,
        escapee: Value,
        result: *mut Value,
    ) -> Status;

    fn create_reference(
        env: Env,
        value: Value,
        initial_ref_count: u32,
        result: *mut Ref,
    ) -> Status;

    fn reference_ref(env: Env, reference: Ref, result: *mut u32) -> Status;

    fn reference_unref(env: Env, reference: Ref, result: *mut u32) -> Status;

    fn get_reference_value(
        env: Env,
        reference: Ref,
        result: *mut Value,
    ) -> Status;

    fn create_threadsafe_function(
        env: Env,
        func: Value,
        async_resource: Value,
        async_resource_name: Value,
        max_queue_size: usize,
        initial_thread_count: usize,
        thread_finalize_data: *mut c_void,
        thread_finalize_cb: Finalize,
        context: *mut c_void,
        call_js_cb: ThreadsafeFunctionCallJs,
        result: *mut ThreadsafeFunction,
    ) -> Status;

    fn call_threadsafe_function(
        func: ThreadsafeFunction,
        data: *mut c_void,
        is_blocking: ThreadsafeFunctionCallMode,
    ) -> Status;

    fn release_threadsafe_function(
        func: ThreadsafeFunction,
        mode: ThreadsafeFunctionReleaseMode,
    ) -> Status;

    fn ref_threadsafe_function(
        env: Env,
        func: ThreadsafeFunction,
    ) -> Status;

    fn unref_threadsafe_function(
        env: Env,
        func: ThreadsafeFunction,
    ) -> Status;
});
=======
// Attention contributors: These bindings are manually specified as needed and
// are very likely incomplete. When adding new bindings, reference the N-API
// documentation for the N-API version that introduced the API.
// https://nodejs.org/api/n-api.html

mod napi1 { 
    use std::os::raw::{c_char, c_void};
    use super::super::types::*;

    generate!(extern "C" {
        fn get_undefined(env: Env, result: *mut Value) -> Status;
    
        fn get_null(env: Env, result: *mut Value) -> Status;
    
        fn get_global(env: Env, result: *mut Value) -> Status;
    
        fn get_boolean(env: Env, value: bool, result: *mut Value) -> Status;
    
        fn create_double(env: Env, value: f64, result: *mut Value) -> Status;
    
        fn create_object(env: Env, result: *mut Value) -> Status;
    
        fn get_value_bool(env: Env, value: Value, result: *mut bool) -> Status;
    
        fn get_value_double(env: Env, value: Value, result: *mut f64) -> Status;
    
        fn create_array_with_length(env: Env, length: usize, result: *mut Value) -> Status;
    
        fn get_array_length(env: Env, value: Value, result: *mut u32)-> Status;
    
        fn get_new_target(env: Env, cbinfo: CallbackInfo, result: *mut Value) -> Status;
    
        fn coerce_to_object(env: Env, value: Value, result: *mut Value) -> Status;
    
        fn coerce_to_string(env: Env, value: Value, result: *mut Value) -> Status;
    
        fn throw(env: Env, error: Value) -> Status;
    
        fn create_error(env: Env, code: Value, msg: Value, result: *mut Value) -> Status;
    
        fn get_and_clear_last_exception(env: Env, result: *mut Value) -> Status;
    
        fn is_exception_pending(env: Env, result: *mut bool) -> Status;
    
        fn get_value_external(env: Env, value: Value, result: *mut *mut c_void) -> Status;
    
        fn typeof_value(env: Env, value: Value, result: *mut ValueType) -> Status;
    
        fn close_escapable_handle_scope(env: Env, scope: EscapableHandleScope) -> Status;
    
        fn open_escapable_handle_scope(env: Env, result: *mut EscapableHandleScope) -> Status;
    
        fn open_handle_scope(env: Env, result: *mut HandleScope) -> Status;
    
        fn close_handle_scope(env: Env, scope: HandleScope) -> Status;
    
        fn is_arraybuffer(env: Env, value: Value, result: *mut bool) -> Status;
        fn is_buffer(env: Env, value: Value, result: *mut bool) -> Status;
        fn is_error(env: Env, value: Value, result: *mut bool) -> Status;
        fn is_array(env: Env, value: Value, result: *mut bool) -> Status;
    
        fn get_value_string_utf8(
            env: Env,
            value: Value,
            buf: *mut c_char,
            bufsize: usize,
            result: *mut usize,
        ) -> Status;
    
        fn create_type_error(
            env: Env,
            code: Value,
            msg: Value,
            result: *mut Value,
        ) -> Status;
    
        fn create_range_error(
            env: Env,
            code: Value,
            msg: Value,
            result: *mut Value,
        ) -> Status;
    
        fn create_string_utf8(
            env: Env,
            str: *const c_char,
            length: usize,
            result: *mut Value,
        ) -> Status;
    
        fn create_arraybuffer(
            env: Env,
            byte_length: usize,
            data: *mut *mut c_void,
            result: *mut Value,
        ) -> Status;
    
        fn get_arraybuffer_info(
            env: Env,
            arraybuffer: Value,
            data: *mut *mut c_void,
            byte_length: *mut usize,
        ) -> Status;
    
        fn create_buffer(
            env: Env,
            length: usize,
            data: *mut *mut c_void,
            result: *mut Value,
        ) -> Status;
    
        fn get_buffer_info(
            env: Env,
            value: Value,
            data: *mut *mut c_void,
            length: *mut usize,
        ) -> Status;
    
        fn get_cb_info(
            env: Env,
            cbinfo: CallbackInfo,
            argc: *mut usize,
            argv: *mut Value,
            this_arg: *mut Value,
            data: *mut *mut c_void,
        ) -> Status;
    
        fn create_external(
            env: Env,
            data: *mut c_void,
            finalize_cb: Finalize,
            finalize_hint: *mut c_void,
            result: *mut Value,
        ) -> Status;
    
        fn new_instance(
            env: Env,
            constructor: Value,
            argc: usize,
            argv: *const Value,
            result: *mut Value,
        ) -> Status;
    
        fn call_function(
            env: Env,
            recv: Value,
            func: Value,
            argc: usize,
            argv: *const Value,
            result: *mut Value,
        ) -> Status;
    
        fn create_function(
            env: Env,
            utf8name: *const c_char,
            length: usize,
            cb: Callback,
            data: *mut c_void,
            result: *mut Value,
        ) -> Status;
    
        fn set_property(
            env: Env,
            object: Value,
            key: Value,
            value: Value,
        ) -> Status;
    
        fn get_property(
            env: Env,
            object: Value,
            key: Value,
            result: *mut Value,
        ) -> Status;
    
        fn set_element(
            env: Env,
            object: Value,
            index: u32,
            value: Value,
        ) -> Status;
    
        fn get_element(
            env: Env,
            object: Value,
            index: u32,
            result: *mut Value,
        ) -> Status;
    
        fn escape_handle(
            env: Env,
            scope: EscapableHandleScope,
            escapee: Value,
            result: *mut Value,
        ) -> Status;
    });    
}

#[cfg(feature = "napi-6")]
mod napi6 {  
    use super::super::types::*;

    generate!(extern "C" {
        fn get_all_property_names(
            env: Env,
            object: Value,
            key_mode: KeyCollectionMode,
            key_filter: KeyFilter,
            key_conversion: KeyConversion,
            result: *mut Value,
        ) -> Status;
    });    
}

pub(crate) use napi1::*;
#[cfg(feature = "napi-6")]
pub(crate) use napi6::*;

use super::{Env, Status};

// This symbol is loaded separately because it is a prerequisite
unsafe fn get_version(host: &libloading::Library, env: Env) -> Result<u32, libloading::Error> {
    let get_version = host.get::<fn(Env, *mut u32) -> Status>(b"napi_get_version")?;
    let mut version = 0;

    assert_eq!(
        get_version(env, &mut version as *mut _),
        Status::Ok,
    );

    Ok(version)
}

pub(crate) unsafe fn load(env: Env) -> Result<(), libloading::Error> {
    #[cfg(not(windows))]
    let host = libloading::os::unix::Library::this().into();
    #[cfg(windows)]
    let host = libloading::os::windows::Library::this()?.into();

    // This never fail since `get_version` is in N-API Version 1 and the module will fail
    // with `Error: Module did not self-register` if N-API does not exist.
    let version = get_version(&host, env).expect("Failed to find N-API version");

    napi1::load(&host, version, 1)?;

    #[cfg(feature = "napi-6")]
    napi6::load(&host, version, 6)?;

    Ok(())
}
>>>>>>> f98dec26
<|MERGE_RESOLUTION|>--- conflicted
+++ resolved
@@ -1,322 +1,59 @@
-<<<<<<< HEAD
-#[cfg(windows)]
-use libloading::os::windows::Library;
-#[cfg(not(windows))]
-use libloading::os::unix::Library;
-
-use std::os::raw::{c_char, c_void};
-use super::types::*;
-
-generate!(extern "C" {
-    fn get_undefined(env: Env, result: *mut Value) -> Status;
-
-    fn get_null(env: Env, result: *mut Value) -> Status;
-
-    fn get_global(env: Env, result: *mut Value) -> Status;
-
-    fn get_boolean(env: Env, value: bool, result: *mut Value) -> Status;
-
-    fn create_double(env: Env, value: f64, result: *mut Value) -> Status;
-
-    fn create_object(env: Env, result: *mut Value) -> Status;
-
-    fn get_value_bool(env: Env, value: Value, result: *mut bool) -> Status;
-
-    fn get_value_double(env: Env, value: Value, result: *mut f64) -> Status;
-
-    fn create_array_with_length(env: Env, length: usize, result: *mut Value) -> Status;
-
-    fn get_array_length(env: Env, value: Value, result: *mut u32)-> Status;
-
-    fn get_new_target(env: Env, cbinfo: CallbackInfo, result: *mut Value) -> Status;
-
-    fn coerce_to_object(env: Env, value: Value, result: *mut Value) -> Status;
-
-    fn coerce_to_string(env: Env, value: Value, result: *mut Value) -> Status;
-
-    fn throw(env: Env, error: Value) -> Status;
-
-    fn create_error(env: Env, code: Value, msg: Value, result: *mut Value) -> Status;
-
-    fn get_and_clear_last_exception(env: Env, result: *mut Value) -> Status;
-
-    fn is_exception_pending(env: Env, result: *mut bool) -> Status;
-
-    fn get_value_external(env: Env, value: Value, result: *mut *mut c_void) -> Status;
-
-    fn typeof_value(env: Env, value: Value, result: *mut ValueType) -> Status;
-
-    fn close_escapable_handle_scope(env: Env, scope: EscapableHandleScope) -> Status;
-
-    fn open_escapable_handle_scope(env: Env, result: *mut EscapableHandleScope) -> Status;
-
-    fn open_handle_scope(env: Env, result: *mut HandleScope) -> Status;
-
-    fn close_handle_scope(env: Env, scope: HandleScope) -> Status;
-
-    fn is_arraybuffer(env: Env, value: Value, result: *mut bool) -> Status;
-    fn is_buffer(env: Env, value: Value, result: *mut bool) -> Status;
-    fn is_error(env: Env, value: Value, result: *mut bool) -> Status;
-    fn is_array(env: Env, value: Value, result: *mut bool) -> Status;
-
-    fn get_value_string_utf8(
-        env: Env,
-        value: Value,
-        buf: *mut c_char,
-        bufsize: usize,
-        result: *mut usize,
-    ) -> Status;
-
-    fn create_type_error(
-        env: Env,
-        code: Value,
-        msg: Value,
-        result: *mut Value,
-    ) -> Status;
-
-    fn create_range_error(
-        env: Env,
-        code: Value,
-        msg: Value,
-        result: *mut Value,
-    ) -> Status;
-
-    fn create_string_utf8(
-        env: Env,
-        str: *const c_char,
-        length: usize,
-        result: *mut Value,
-    ) -> Status;
-
-    fn create_arraybuffer(
-        env: Env,
-        byte_length: usize,
-        data: *mut *mut c_void,
-        result: *mut Value,
-    ) -> Status;
-
-    fn get_arraybuffer_info(
-        env: Env,
-        arraybuffer: Value,
-        data: *mut *mut c_void,
-        byte_length: *mut usize,
-    ) -> Status;
-
-    fn create_buffer(
-        env: Env,
-        length: usize,
-        data: *mut *mut c_void,
-        result: *mut Value,
-    ) -> Status;
-
-    fn get_buffer_info(
-        env: Env,
-        value: Value,
-        data: *mut *mut c_void,
-        length: *mut usize,
-    ) -> Status;
-
-    fn get_cb_info(
-        env: Env,
-        cbinfo: CallbackInfo,
-        argc: *mut usize,
-        argv: *mut Value,
-        this_arg: *mut Value,
-        data: *mut *mut c_void,
-    ) -> Status;
-
-    fn create_external(
-        env: Env,
-        data: *mut c_void,
-        finalize_cb: Finalize,
-        finalize_hint: *mut c_void,
-        result: *mut Value,
-    ) -> Status;
-
-    fn new_instance(
-        env: Env,
-        constructor: Value,
-        argc: usize,
-        argv: *const Value,
-        result: *mut Value,
-    ) -> Status;
-
-    fn call_function(
-        env: Env,
-        recv: Value,
-        func: Value,
-        argc: usize,
-        argv: *const Value,
-        result: *mut Value,
-    ) -> Status;
-
-    fn create_function(
-        env: Env,
-        utf8name: *const c_char,
-        length: usize,
-        cb: Callback,
-        data: *mut c_void,
-        result: *mut Value,
-    ) -> Status;
-
-    fn set_property(
-        env: Env,
-        object: Value,
-        key: Value,
-        value: Value,
-    ) -> Status;
-
-    fn get_property(
-        env: Env,
-        object: Value,
-        key: Value,
-        result: *mut Value,
-    ) -> Status;
-
-    fn set_element(
-        env: Env,
-        object: Value,
-        index: u32,
-        value: Value,
-    ) -> Status;
-
-    fn get_element(
-        env: Env,
-        object: Value,
-        index: u32,
-        result: *mut Value,
-    ) -> Status;
-
-    fn get_all_property_names(
-        env: Env,
-        object: Value,
-        key_mode: KeyCollectionMode,
-        key_filter: KeyFilter,
-        key_conversion: KeyConversion,
-        result: *mut Value,
-    ) -> Status;
-
-    fn escape_handle(
-        env: Env,
-        scope: EscapableHandleScope,
-        escapee: Value,
-        result: *mut Value,
-    ) -> Status;
-
-    fn create_reference(
-        env: Env,
-        value: Value,
-        initial_ref_count: u32,
-        result: *mut Ref,
-    ) -> Status;
-
-    fn reference_ref(env: Env, reference: Ref, result: *mut u32) -> Status;
-
-    fn reference_unref(env: Env, reference: Ref, result: *mut u32) -> Status;
-
-    fn get_reference_value(
-        env: Env,
-        reference: Ref,
-        result: *mut Value,
-    ) -> Status;
-
-    fn create_threadsafe_function(
-        env: Env,
-        func: Value,
-        async_resource: Value,
-        async_resource_name: Value,
-        max_queue_size: usize,
-        initial_thread_count: usize,
-        thread_finalize_data: *mut c_void,
-        thread_finalize_cb: Finalize,
-        context: *mut c_void,
-        call_js_cb: ThreadsafeFunctionCallJs,
-        result: *mut ThreadsafeFunction,
-    ) -> Status;
-
-    fn call_threadsafe_function(
-        func: ThreadsafeFunction,
-        data: *mut c_void,
-        is_blocking: ThreadsafeFunctionCallMode,
-    ) -> Status;
-
-    fn release_threadsafe_function(
-        func: ThreadsafeFunction,
-        mode: ThreadsafeFunctionReleaseMode,
-    ) -> Status;
-
-    fn ref_threadsafe_function(
-        env: Env,
-        func: ThreadsafeFunction,
-    ) -> Status;
-
-    fn unref_threadsafe_function(
-        env: Env,
-        func: ThreadsafeFunction,
-    ) -> Status;
-});
-=======
-// Attention contributors: These bindings are manually specified as needed and
-// are very likely incomplete. When adding new bindings, reference the N-API
-// documentation for the N-API version that introduced the API.
-// https://nodejs.org/api/n-api.html
-
-mod napi1 { 
+mod napi1 {
     use std::os::raw::{c_char, c_void};
     use super::super::types::*;
 
     generate!(extern "C" {
         fn get_undefined(env: Env, result: *mut Value) -> Status;
-    
+
         fn get_null(env: Env, result: *mut Value) -> Status;
-    
+
         fn get_global(env: Env, result: *mut Value) -> Status;
-    
+
         fn get_boolean(env: Env, value: bool, result: *mut Value) -> Status;
-    
+
         fn create_double(env: Env, value: f64, result: *mut Value) -> Status;
-    
+
         fn create_object(env: Env, result: *mut Value) -> Status;
-    
+
         fn get_value_bool(env: Env, value: Value, result: *mut bool) -> Status;
-    
+
         fn get_value_double(env: Env, value: Value, result: *mut f64) -> Status;
-    
+
         fn create_array_with_length(env: Env, length: usize, result: *mut Value) -> Status;
-    
+
         fn get_array_length(env: Env, value: Value, result: *mut u32)-> Status;
-    
+
         fn get_new_target(env: Env, cbinfo: CallbackInfo, result: *mut Value) -> Status;
-    
+
         fn coerce_to_object(env: Env, value: Value, result: *mut Value) -> Status;
-    
+
         fn coerce_to_string(env: Env, value: Value, result: *mut Value) -> Status;
-    
+
         fn throw(env: Env, error: Value) -> Status;
-    
+
         fn create_error(env: Env, code: Value, msg: Value, result: *mut Value) -> Status;
-    
+
         fn get_and_clear_last_exception(env: Env, result: *mut Value) -> Status;
-    
+
         fn is_exception_pending(env: Env, result: *mut bool) -> Status;
-    
+
         fn get_value_external(env: Env, value: Value, result: *mut *mut c_void) -> Status;
-    
+
         fn typeof_value(env: Env, value: Value, result: *mut ValueType) -> Status;
-    
+
         fn close_escapable_handle_scope(env: Env, scope: EscapableHandleScope) -> Status;
-    
+
         fn open_escapable_handle_scope(env: Env, result: *mut EscapableHandleScope) -> Status;
-    
+
         fn open_handle_scope(env: Env, result: *mut HandleScope) -> Status;
-    
+
         fn close_handle_scope(env: Env, scope: HandleScope) -> Status;
-    
+
         fn is_arraybuffer(env: Env, value: Value, result: *mut bool) -> Status;
         fn is_buffer(env: Env, value: Value, result: *mut bool) -> Status;
         fn is_error(env: Env, value: Value, result: *mut bool) -> Status;
         fn is_array(env: Env, value: Value, result: *mut bool) -> Status;
-    
+
         fn get_value_string_utf8(
             env: Env,
             value: Value,
@@ -324,56 +61,56 @@
             bufsize: usize,
             result: *mut usize,
         ) -> Status;
-    
+
         fn create_type_error(
             env: Env,
             code: Value,
             msg: Value,
             result: *mut Value,
         ) -> Status;
-    
+
         fn create_range_error(
             env: Env,
             code: Value,
             msg: Value,
             result: *mut Value,
         ) -> Status;
-    
+
         fn create_string_utf8(
             env: Env,
             str: *const c_char,
             length: usize,
             result: *mut Value,
         ) -> Status;
-    
+
         fn create_arraybuffer(
             env: Env,
             byte_length: usize,
             data: *mut *mut c_void,
             result: *mut Value,
         ) -> Status;
-    
+
         fn get_arraybuffer_info(
             env: Env,
             arraybuffer: Value,
             data: *mut *mut c_void,
             byte_length: *mut usize,
         ) -> Status;
-    
+
         fn create_buffer(
             env: Env,
             length: usize,
             data: *mut *mut c_void,
             result: *mut Value,
         ) -> Status;
-    
+
         fn get_buffer_info(
             env: Env,
             value: Value,
             data: *mut *mut c_void,
             length: *mut usize,
         ) -> Status;
-    
+
         fn get_cb_info(
             env: Env,
             cbinfo: CallbackInfo,
@@ -382,7 +119,7 @@
             this_arg: *mut Value,
             data: *mut *mut c_void,
         ) -> Status;
-    
+
         fn create_external(
             env: Env,
             data: *mut c_void,
@@ -390,7 +127,7 @@
             finalize_hint: *mut c_void,
             result: *mut Value,
         ) -> Status;
-    
+
         fn new_instance(
             env: Env,
             constructor: Value,
@@ -398,7 +135,7 @@
             argv: *const Value,
             result: *mut Value,
         ) -> Status;
-    
+
         fn call_function(
             env: Env,
             recv: Value,
@@ -407,7 +144,7 @@
             argv: *const Value,
             result: *mut Value,
         ) -> Status;
-    
+
         fn create_function(
             env: Env,
             utf8name: *const c_char,
@@ -416,42 +153,102 @@
             data: *mut c_void,
             result: *mut Value,
         ) -> Status;
-    
+
         fn set_property(
             env: Env,
             object: Value,
             key: Value,
             value: Value,
         ) -> Status;
-    
+
         fn get_property(
             env: Env,
             object: Value,
             key: Value,
             result: *mut Value,
         ) -> Status;
-    
+
         fn set_element(
             env: Env,
             object: Value,
             index: u32,
             value: Value,
         ) -> Status;
-    
+
         fn get_element(
             env: Env,
             object: Value,
             index: u32,
             result: *mut Value,
         ) -> Status;
-    
+
         fn escape_handle(
             env: Env,
             scope: EscapableHandleScope,
             escapee: Value,
             result: *mut Value,
         ) -> Status;
-    });    
+
+        fn create_reference(
+            env: Env,
+            value: Value,
+            initial_ref_count: u32,
+            result: *mut Ref,
+        ) -> Status;
+
+        fn reference_ref(env: Env, reference: Ref, result: *mut u32) -> Status;
+
+        fn reference_unref(env: Env, reference: Ref, result: *mut u32) -> Status;
+
+        fn get_reference_value(
+            env: Env,
+            reference: Ref,
+            result: *mut Value,
+        ) -> Status;
+    });
+}
+
+#[cfg(feature = "napi-4")]
+mod napi4 {
+    use std::os::raw::c_void;
+    use super::super::types::*;
+
+    generate!(extern "C" {
+        fn create_threadsafe_function(
+            env: Env,
+            func: Value,
+            async_resource: Value,
+            async_resource_name: Value,
+            max_queue_size: usize,
+            initial_thread_count: usize,
+            thread_finalize_data: *mut c_void,
+            thread_finalize_cb: Finalize,
+            context: *mut c_void,
+            call_js_cb: ThreadsafeFunctionCallJs,
+            result: *mut ThreadsafeFunction,
+        ) -> Status;
+
+        fn call_threadsafe_function(
+            func: ThreadsafeFunction,
+            data: *mut c_void,
+            is_blocking: ThreadsafeFunctionCallMode,
+        ) -> Status;
+
+        fn release_threadsafe_function(
+            func: ThreadsafeFunction,
+            mode: ThreadsafeFunctionReleaseMode,
+        ) -> Status;
+
+        fn ref_threadsafe_function(
+            env: Env,
+            func: ThreadsafeFunction,
+        ) -> Status;
+
+        fn unref_threadsafe_function(
+            env: Env,
+            func: ThreadsafeFunction,
+        ) -> Status;
+    });
 }
 
 #[cfg(feature = "napi-6")]
@@ -471,6 +268,8 @@
 }
 
 pub(crate) use napi1::*;
+#[cfg(feature = "napi-4")]
+pub(crate) use napi4::*;
 #[cfg(feature = "napi-6")]
 pub(crate) use napi6::*;
 
@@ -501,9 +300,11 @@
 
     napi1::load(&host, version, 1)?;
 
+    #[cfg(feature = "napi-4")]
+    napi4::load(&host, version, 4)?;
+
     #[cfg(feature = "napi-6")]
     napi6::load(&host, version, 6)?;
 
     Ok(())
-}
->>>>>>> f98dec26
+}